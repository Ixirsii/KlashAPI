@file:Suppress("AbsentOrWrongFileLicense")

import kotlinx.kover.gradle.plugin.dsl.CoverageUnit

plugins {
<<<<<<< HEAD
    kotlin("jvm") version "2.0.20"
    kotlin("plugin.serialization") version "2.0.21"
=======
    kotlin("jvm") version "2.0.21"
    kotlin("plugin.serialization") version "2.0.20"
>>>>>>> 0be9cc66

    alias(libs.plugins.axion)
    alias(libs.plugins.detekt)
    alias(libs.plugins.dokka)
    alias(libs.plugins.kover)
    alias(libs.plugins.nexus.publish)

    `maven-publish`
    signing
}

group = "tech.ixirsii"
version = scmVersion.version

repositories {
    mavenCentral()
}

dependencies {
    // Detekt plugins
    detektPlugins(libs.bundles.detekt)

    // Arrow
    api(libs.arrow.core)
    // Kotlin serialization
    api(libs.kotlinx.serialization.json)
    // OkHttp
    api(libs.okhttp)
    // Reactor
    api(platform(libs.reactor.bom))
    api(libs.reactor.core)
    api(libs.reactor.kotlin.extensions)
    // SLF4J
    api(libs.slf4j.api)

    // Kotlin test
    testImplementation(kotlin("test"))
    // JUnit testing framework
    testImplementation(libs.bundles.junit)
    testRuntimeOnly(libs.junit.platform.launcher)
    // SLF4J implementation for tests
    testImplementation(libs.logback.classic)
}

detekt {
    buildUponDefaultConfig = true
    config.setFrom("$projectDir/config/detekt.yml")
}

java {
    withJavadocJar()
    withSourcesJar()
}

kotlin {
    explicitApi()
    jvmToolchain(21)
}

kover {
    reports {
        filters {
            excludes {
                packages(
                    "tech.ixirsii.klash.client.internal",
                    "tech.ixirsii.klash.error",
                    "tech.ixirsii.klash.logging",
                    "tech.ixirsii.klash.serialize",
                    "tech.ixirsii.klash.types",
                )
            }
        }

        verify {
            rule("Line coverage") {
                minBound(80, coverageUnits = CoverageUnit.LINE)
            }

            rule("Branch coverage") {
                minBound(70, coverageUnits = CoverageUnit.BRANCH)
            }
        }
    }
}

nexusPublishing {
    val sonatypeUsername: String? by project
    val sonatypePassword: String? by project

    repositories {
        sonatype {
            nexusUrl = uri("https://s01.oss.sonatype.org/service/local/")
            snapshotRepositoryUrl = uri("https://s01.oss.sonatype.org/content/repositories/snapshots/")
            username = sonatypeUsername
            password = sonatypePassword
        }
    }
}

publishing {
    publications {
        create<MavenPublication>("maven") {
            from(components["java"])

            pom {
                groupId = "tech.ixirsii"
                name = "klash-api"
                description = "KlashAPI is a Kotlin library for the Clash of Clans API."
                url = "https://github.com/Ixirsii/KlashAPI"
                developers {
                    developer {
                        id = "Ixirsii"
                        name = "Ryan Porterfield"
                        email = "ixirsii@ixirsii.tech"
                    }
                }
                licenses {
                    license {
                        name = "BSD 3-Clause"
                        url = "https://opensource.org/license/bsd-3-clause/"
                    }
                }
                scm {
                    connection = "scm:git:git@github.com:Ixirsii/KlashAPI.git"
                    developerConnection = "scm:git:git@github.com:Ixirsii/KlashAPI.git"
                    url = "https://github.com/Ixirsii/KlashAPI.git"
                }
            }
        }
    }

    repositories {
        maven {
            name = "GitHubPackages"
            url = uri("https://maven.pkg.github.com/ixirsii/KlashAPI")
            credentials {
                username = System.getenv("GITHUB_ACTOR")
                password = System.getenv("GITHUB_TOKEN")
            }
        }
    }
}

signing {
    val signingKey: String? by project
    val signingPassword: String? by project
    useInMemoryPgpKeys(signingKey, signingPassword)

    sign(publishing.publications)
}

tasks.detekt {
    reports {
        xml.required = true
        html.required = true
    }
}

tasks.javadoc {
    if (JavaVersion.current().isJava9Compatible) {
        (options as StandardJavadocDocletOptions).addBooleanOption("html5", true)
    }
}

tasks.test {
    useJUnitPlatform()
}<|MERGE_RESOLUTION|>--- conflicted
+++ resolved
@@ -3,13 +3,8 @@
 import kotlinx.kover.gradle.plugin.dsl.CoverageUnit
 
 plugins {
-<<<<<<< HEAD
-    kotlin("jvm") version "2.0.20"
+    kotlin("jvm") version "2.0.21"
     kotlin("plugin.serialization") version "2.0.21"
-=======
-    kotlin("jvm") version "2.0.21"
-    kotlin("plugin.serialization") version "2.0.20"
->>>>>>> 0be9cc66
 
     alias(libs.plugins.axion)
     alias(libs.plugins.detekt)
