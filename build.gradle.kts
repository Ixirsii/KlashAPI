--- conflicted
+++ resolved
@@ -3,13 +3,8 @@
 import kotlinx.kover.gradle.plugin.dsl.CoverageUnit
 
 plugins {
-<<<<<<< HEAD
     kotlin("jvm") version "2.0.20"
-    kotlin("plugin.serialization") version "2.0.10"
-=======
-    kotlin("jvm") version "2.0.10"
     kotlin("plugin.serialization") version "2.0.20"
->>>>>>> ee8f42a2
 
     alias(libs.plugins.axion)
     alias(libs.plugins.detekt)
