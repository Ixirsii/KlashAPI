import kotlinx.kover.gradle.plugin.dsl.AggregationType
import kotlinx.kover.gradle.plugin.dsl.MetricType

plugins {
<<<<<<< HEAD
    kotlin("jvm") version "1.9.23"
    kotlin("plugin.serialization") version "1.9.24"
=======
    kotlin("jvm") version "1.9.24"
    kotlin("plugin.serialization") version "1.9.23"
>>>>>>> 7a2eecf5

    alias(libs.plugins.detekt)
    alias(libs.plugins.dokka)
    alias(libs.plugins.kover)
    alias(libs.plugins.nexus.publish)

    `maven-publish`
    signing
}

group = "tech.ixirsii"
version = "1.1.1"

repositories {
    mavenCentral()
}

dependencies {
    // Detekt plugins
    detektPlugins(libs.bundles.detekt)

    // Arrow
    api(libs.arrow.core)
    // Kotlin serialization
    api(libs.kotlinx.serialization.json)
    // OkHttp
    api(libs.okhttp)
    // Reactor
    api(platform(libs.reactor.bom))
    api(libs.reactor.core)
    api(libs.reactor.kotlin.extensions)
    // SLF4J
    api(libs.slf4j.api)

    // Kotlin test
    testImplementation(kotlin("test"))
    // JUnit testing framework
    testImplementation(libs.bundles.junit)
    testRuntimeOnly(libs.junit.platform.launcher)
    // SLF4J implementation for tests
    testImplementation(libs.logback.classic)
}

detekt {
    buildUponDefaultConfig = true
    config.setFrom("$projectDir/config/detekt.yml")
}

java {
    withJavadocJar()
    withSourcesJar()
}

kotlin {
    explicitApi()
    jvmToolchain(21)
}

koverReport {
    defaults {
        xml {
            onCheck = true
        }

        html {
            onCheck = true
        }

        verify {
            onCheck = true
        }

        log {
            onCheck = true
        }
    }

    filters {
        excludes {
            packages(
                "tech.ixirsii.klash.client.internal",
                "tech.ixirsii.klash.error",
                "tech.ixirsii.klash.logging",
                "tech.ixirsii.klash.serialize",
                "tech.ixirsii.klash.types",
            )
        }
    }

    verify {
        rule("Line coverage") {
            isEnabled = true
            minBound(aggregation = AggregationType.COVERED_PERCENTAGE, metric = MetricType.LINE, minValue = 80)
        }

        rule("Branch coverage") {
            isEnabled = true
            minBound(aggregation = AggregationType.COVERED_PERCENTAGE, metric = MetricType.BRANCH, minValue = 70)
        }
    }
}

nexusPublishing {
    val sonatypeUsername: String? by project
    val sonatypePassword: String? by project

    repositories {
        sonatype {
            nexusUrl = uri("https://s01.oss.sonatype.org/service/local/")
            snapshotRepositoryUrl = uri("https://s01.oss.sonatype.org/content/repositories/snapshots/")
            username = sonatypeUsername
            password = sonatypePassword
        }
    }
}

publishing {
    publications {
        create<MavenPublication>("maven") {
            from(components["java"])

            pom {
                groupId = "tech.ixirsii"
                name = "klash-api"
                description = "KlashAPI is a Kotlin library for the Clash of Clans API."
                url = "https://github.com/Ixirsii/KlashAPI"
                developers {
                    developer {
                        id = "Ixirsii"
                        name = "Ryan Porterfield"
                        email = "ixirsii@ixirsii.tech"
                    }
                }
                licenses {
                    license {
                        name = "BSD 3-Clause"
                        url = "https://opensource.org/license/bsd-3-clause/"
                    }
                }
                scm {
                    connection = "scm:git:git@github.com:Ixirsii/KlashAPI.git"
                    developerConnection = "scm:git:git@github.com:Ixirsii/KlashAPI.git"
                    url = "https://github.com/Ixirsii/KlashAPI.git"
                }
            }
        }
    }

    repositories {
        maven {
            name = "GitHubPackages"
            url = uri("https://maven.pkg.github.com/ixirsii/KlashAPI")
            credentials {
                username = System.getenv("GITHUB_ACTOR")
                password = System.getenv("GITHUB_TOKEN")
            }
        }
    }
}

signing {
    val signingKey: String? by project
    val signingPassword: String? by project
    useInMemoryPgpKeys(signingKey, signingPassword)

    sign(publishing.publications)
}

tasks.detekt {
    reports {
        xml.required = true
        html.required = true
    }
}

tasks.javadoc {
    if (JavaVersion.current().isJava9Compatible) {
        (options as StandardJavadocDocletOptions).addBooleanOption("html5", true)
    }
}

tasks.test {
    useJUnitPlatform()
}<|MERGE_RESOLUTION|>--- conflicted
+++ resolved
@@ -2,13 +2,8 @@
 import kotlinx.kover.gradle.plugin.dsl.MetricType
 
 plugins {
-<<<<<<< HEAD
-    kotlin("jvm") version "1.9.23"
+    kotlin("jvm") version "1.9.24"
     kotlin("plugin.serialization") version "1.9.24"
-=======
-    kotlin("jvm") version "1.9.24"
-    kotlin("plugin.serialization") version "1.9.23"
->>>>>>> 7a2eecf5
 
     alias(libs.plugins.detekt)
     alias(libs.plugins.dokka)
