--- conflicted
+++ resolved
@@ -1,13 +1,8 @@
 import kotlinx.kover.gradle.plugin.dsl.CoverageUnit
 
 plugins {
-<<<<<<< HEAD
-    kotlin("jvm") version "2.0.0"
+    kotlin("jvm") version "2.0.10"
     kotlin("plugin.serialization") version "2.0.10"
-=======
-    kotlin("jvm") version "2.0.10"
-    kotlin("plugin.serialization") version "2.0.0"
->>>>>>> 0d91fdf2
 
     alias(libs.plugins.detekt)
     alias(libs.plugins.dokka)
