--- conflicted
+++ resolved
@@ -3,13 +3,8 @@
 import kotlinx.kover.gradle.plugin.dsl.CoverageUnit
 
 plugins {
-<<<<<<< HEAD
-    kotlin("jvm") version "2.1.20"
+    kotlin("jvm") version "2.1.21"
     kotlin("plugin.serialization") version "2.1.21"
-=======
-    kotlin("jvm") version "2.1.21"
-    kotlin("plugin.serialization") version "2.1.20"
->>>>>>> ba7a4019
 
     alias(libs.plugins.axion)
     alias(libs.plugins.detekt)
